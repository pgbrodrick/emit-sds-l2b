--- conflicted
+++ resolved
@@ -159,11 +159,7 @@
         decompressed = gzip.decompress(compressed)
 
         band_depth_header = envi.read_envi_header(fullpath_constituent_file + '.hdr')
-<<<<<<< HEAD
-        offs = max(15,int(band_depth_header['header offset']))
-=======
         offs = max(50,int(band_depth_header['header offset']))
->>>>>>> 2ffeb513
         vicar = decompressed[:offs].decode('ascii').split(' ')[0]
         if vicar[:7] != 'LBLSIZE':
             raise AttributeError(f'Incorrect file format {fullpath_constituent_file},'
